from configparser import RawConfigParser
from attic.remote import cache_if_remote
import msgpack
import os
import sys
from binascii import hexlify
import shutil

from .key import PlaintextKey
from .helpers import Error, get_cache_dir, decode_dict, st_mtime_ns, unhexlify, UpgradableLock, int_to_bigint, \
    bigint_to_int
from .hashindex import ChunkIndex


class Cache:
    """Client Side cache
    """
    class RepositoryReplay(Error):
        """Cache is newer than repository, refusing to continue"""


    class CacheInitAbortedError(Error):
        """Cache initialization aborted"""

    class RepositoryAccessAborted(Error):
        """Repository access aborted"""

    class EncryptionMethodMismatch(Error):
        """Repository encryption method changed since last acccess, refusing to continue
        """

    def __init__(self, repository, key, manifest, path=None, sync=True, do_files=False, warn_if_unencrypted=True):
        self.lock = None
        self.timestamp = None
        self.lock = None
        self.txn_active = False
        self.repository = repository
        self.key = key
        self.manifest = manifest
        self.path = path or os.path.join(get_cache_dir(), hexlify(repository.id).decode('ascii'))
        self.do_files = do_files
        # Warn user before sending data to a never seen before unencrypted repository
        if not os.path.exists(self.path):
            if warn_if_unencrypted and isinstance(key, PlaintextKey):
                if not self._confirm('Warning: Attempting to access a previously unknown unencrypted repository',
                                     'ATTIC_UNKNOWN_UNENCRYPTED_REPO_ACCESS_IS_OK'):
                    raise self.CacheInitAbortedError()
            self.create()
        self.open()
        # Warn user before sending data to a relocated repository
        if self.previous_location and self.previous_location != repository._location.canonical_path():
            msg = 'Warning: The repository at location {} was previously located at {}'.format(repository._location.canonical_path(), self.previous_location)
            if not self._confirm(msg, 'ATTIC_RELOCATED_REPO_ACCESS_IS_OK'):
                raise self.RepositoryAccessAborted()

        if sync and self.manifest.id != self.manifest_id:
            # If repository is older than the cache something fishy is going on
            if self.timestamp and self.timestamp > manifest.timestamp:
                raise self.RepositoryReplay()
            # Make sure an encrypted repository has not been swapped for an unencrypted repository
            if self.key_type is not None and self.key_type != str(key.TYPE):
                raise self.EncryptionMethodMismatch()
            self.sync()
            self.commit()

    def __del__(self):
        self.close()

    def _confirm(self, message, env_var_override=None):
        print(message, file=sys.stderr)
        if env_var_override and os.environ.get(env_var_override):
            print("Yes (From {})".format(env_var_override))
            return True
        if sys.stdin.isatty():
            return False
        answer = input('Do you want to continue? [yN] ')
        return answer and answer in 'Yy'

    def create(self):
        """Create a new empty cache at `path`
        """
        os.makedirs(self.path)
        with open(os.path.join(self.path, 'README'), 'w') as fd:
            fd.write('This is an Attic cache')
        config = RawConfigParser()
        config.add_section('cache')
        config.set('cache', 'version', '1')
        config.set('cache', 'repository', hexlify(self.repository.id).decode('ascii'))
        config.set('cache', 'manifest', '')
        with open(os.path.join(self.path, 'config'), 'w') as fd:
            config.write(fd)
        ChunkIndex(key_size=self.repository.key_size).write(os.path.join(self.path, 'chunks').encode('utf-8'))
        with open(os.path.join(self.path, 'files'), 'w') as fd:
            pass  # empty file

    def open(self):
        if not os.path.isdir(self.path):
            raise Exception('%s Does not look like an Attic cache' % self.path)
        self.lock = UpgradableLock(os.path.join(self.path, 'config'), exclusive=True)
        self.rollback()
        self.config = RawConfigParser()
        self.config.read(os.path.join(self.path, 'config'))
        if self.config.getint('cache', 'version') != 1:
            raise Exception('%s Does not look like an Attic cache')
        self.id = self.config.get('cache', 'repository')
        self.manifest_id = unhexlify(self.config.get('cache', 'manifest'))
        self.timestamp = self.config.get('cache', 'timestamp', fallback=None)
        self.key_type = self.config.get('cache', 'key_type', fallback=None)
<<<<<<< HEAD
        self.chunks = ChunkIndex.read(os.path.join(self.path, 'chunks').encode('utf-8'),
                                      key_size=self.repository.key_size)
=======
        self.previous_location = self.config.get('cache', 'previous_location', fallback=None)
        self.chunks = ChunkIndex.read(os.path.join(self.path, 'chunks').encode('utf-8'))
>>>>>>> 3a382e9b
        self.files = None

    def close(self):
        if self.lock:
            self.lock.release()
            self.lock = None

    def _read_files(self):
        self.files = {}
        self._newest_mtime = 0
        with open(os.path.join(self.path, 'files'), 'rb') as fd:
            u = msgpack.Unpacker(use_list=True)
            while True:
                data = fd.read(64 * 1024)
                if not data:
                    break
                u.feed(data)
                for path_hash, item in u:
                    item[0] += 1
                    # in the end, this takes about 240 Bytes per file
                    self.files[path_hash] = msgpack.packb(item)

    def begin_txn(self):
        # Initialize transaction snapshot
        txn_dir = os.path.join(self.path, 'txn.tmp')
        os.mkdir(txn_dir)
        shutil.copy(os.path.join(self.path, 'config'), txn_dir)
        shutil.copy(os.path.join(self.path, 'chunks'), txn_dir)
        shutil.copy(os.path.join(self.path, 'files'), txn_dir)
        os.rename(os.path.join(self.path, 'txn.tmp'),
                  os.path.join(self.path, 'txn.active'))
        self.txn_active = True

    def commit(self):
        """Commit transaction
        """
        if not self.txn_active:
            return
        if self.files is not None:
            with open(os.path.join(self.path, 'files'), 'wb') as fd:
                for path_hash, item in self.files.items():
                    # Discard cached files with the newest mtime to avoid
                    # issues with filesystem snapshots and mtime precision
                    item = msgpack.unpackb(item)
                    if item[0] < 10 and bigint_to_int(item[3]) < self._newest_mtime:
                        msgpack.pack((path_hash, item), fd)
        self.config.set('cache', 'manifest', hexlify(self.manifest.id).decode('ascii'))
        self.config.set('cache', 'timestamp', self.manifest.timestamp)
        self.config.set('cache', 'key_type', str(self.key.TYPE))
        self.config.set('cache', 'previous_location', self.repository._location.canonical_path())
        with open(os.path.join(self.path, 'config'), 'w') as fd:
            self.config.write(fd)
        self.chunks.write(os.path.join(self.path, 'chunks').encode('utf-8'))
        os.rename(os.path.join(self.path, 'txn.active'),
                  os.path.join(self.path, 'txn.tmp'))
        shutil.rmtree(os.path.join(self.path, 'txn.tmp'))
        self.txn_active = False

    def rollback(self):
        """Roll back partial and aborted transactions
        """
        # Remove partial transaction
        if os.path.exists(os.path.join(self.path, 'txn.tmp')):
            shutil.rmtree(os.path.join(self.path, 'txn.tmp'))
        # Roll back active transaction
        txn_dir = os.path.join(self.path, 'txn.active')
        if os.path.exists(txn_dir):
            shutil.copy(os.path.join(txn_dir, 'config'), self.path)
            shutil.copy(os.path.join(txn_dir, 'chunks'), self.path)
            shutil.copy(os.path.join(txn_dir, 'files'), self.path)
            os.rename(txn_dir, os.path.join(self.path, 'txn.tmp'))
            if os.path.exists(os.path.join(self.path, 'txn.tmp')):
                shutil.rmtree(os.path.join(self.path, 'txn.tmp'))
        self.txn_active = False

    def sync(self):
        """Initializes cache by fetching and reading all archive indicies
        """
        def add(id, size, csize):
            try:
                count, size, csize = self.chunks[id]
                self.chunks[id] = count + 1, size, csize
            except KeyError:
                self.chunks[id] = 1, size, csize
        self.begin_txn()
        print('Initializing cache...')
        self.chunks.clear()
        unpacker = msgpack.Unpacker()
        repository = cache_if_remote(self.repository)
        for name, info in self.manifest.archives.items():
            archive_id = info[b'id']
            cdata = repository.get(archive_id)
            data = self.key.decrypt(archive_id, cdata)
            add(archive_id, len(data), len(cdata))
            archive = msgpack.unpackb(data)
            if archive[b'version'] != 1:
                raise Exception('Unknown archive metadata version')
            decode_dict(archive, (b'name',))
            print('Analyzing archive:', archive[b'name'])
            for key, chunk in zip(archive[b'items'], repository.get_many(archive[b'items'])):
                data = self.key.decrypt(key, chunk)
                add(key, len(data), len(chunk))
                unpacker.feed(data)
                for item in unpacker:
                    if b'chunks' in item:
                        for chunk_id, size, csize in item[b'chunks']:
                            add(chunk_id, size, csize)

    def add_chunk(self, id, data, stats):
        if not self.txn_active:
            self.begin_txn()
        if self.seen_chunk(id):
            return self.chunk_incref(id, stats)
        size = len(data)
        data = self.key.encrypt(data)
        csize = len(data)
        self.repository.put(id, data, wait=False)
        self.chunks[id] = (1, size, csize)
        stats.update(size, csize, True)
        return id, size, csize

    def seen_chunk(self, id):
        return self.chunks.get(id, (0, 0, 0))[0]

    def chunk_incref(self, id, stats):
        if not self.txn_active:
            self.begin_txn()
        count, size, csize = self.chunks[id]
        self.chunks[id] = (count + 1, size, csize)
        stats.update(size, csize, False)
        return id, size, csize

    def chunk_decref(self, id, stats):
        if not self.txn_active:
            self.begin_txn()
        count, size, csize = self.chunks[id]
        if count == 1:
            del self.chunks[id]
            self.repository.delete(id, wait=False)
            stats.update(-size, -csize, True)
        else:
            self.chunks[id] = (count - 1, size, csize)
            stats.update(-size, -csize, False)

    def file_known_and_unchanged(self, path_hash, st):
        if not self.do_files:
            return None
        if self.files is None:
            self._read_files()
        entry = self.files.get(path_hash)
        if not entry:
            return None
        entry = msgpack.unpackb(entry)
        if entry[2] == st.st_size and bigint_to_int(entry[3]) == st_mtime_ns(st) and entry[1] == st.st_ino:
            # reset entry age
            entry[0] = 0
            self.files[path_hash] = msgpack.packb(entry)
            return entry[4]
        else:
            return None

    def memorize_file(self, path_hash, st, ids):
        if not self.do_files:
            return
        # Entry: Age, inode, size, mtime, chunk ids
        mtime_ns = st_mtime_ns(st)
        self.files[path_hash] = msgpack.packb((0, st.st_ino, st.st_size, int_to_bigint(mtime_ns), ids))
        self._newest_mtime = max(self._newest_mtime, mtime_ns)<|MERGE_RESOLUTION|>--- conflicted
+++ resolved
@@ -106,13 +106,9 @@
         self.manifest_id = unhexlify(self.config.get('cache', 'manifest'))
         self.timestamp = self.config.get('cache', 'timestamp', fallback=None)
         self.key_type = self.config.get('cache', 'key_type', fallback=None)
-<<<<<<< HEAD
+        self.previous_location = self.config.get('cache', 'previous_location', fallback=None)
         self.chunks = ChunkIndex.read(os.path.join(self.path, 'chunks').encode('utf-8'),
                                       key_size=self.repository.key_size)
-=======
-        self.previous_location = self.config.get('cache', 'previous_location', fallback=None)
-        self.chunks = ChunkIndex.read(os.path.join(self.path, 'chunks').encode('utf-8'))
->>>>>>> 3a382e9b
         self.files = None
 
     def close(self):
