--- conflicted
+++ resolved
@@ -643,7 +643,6 @@
     """
     if value.bit_length() > 63:
         return value.to_bytes((value.bit_length() + 9) // 8, 'little', signed=True)
-<<<<<<< HEAD
     return value
 
 
@@ -718,7 +717,4 @@
     if debug:
         return DebugQueue(name, maxsize)
     else:
-        return queue.Queue(maxsize)
-=======
-    return value
->>>>>>> 608c0935
+        return queue.Queue(maxsize)