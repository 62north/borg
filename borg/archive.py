--- conflicted
+++ resolved
@@ -26,13 +26,9 @@
     CompressionDecider1, CompressionDecider2, CompressionSpec, \
     IntegrityError
 from .repository import Repository
-<<<<<<< HEAD
-from .platform import acl_get, acl_set
 if sys.platform == 'win32':
     from .platform import get_owner, set_owner
-=======
 from .platform import acl_get, acl_set, set_flags, get_flags, swidth
->>>>>>> 6b666b21
 from .chunker import Chunker
 from .hashindex import ChunkIndex, ChunkIndexEntry
 from .cache import ChunkListEntry
