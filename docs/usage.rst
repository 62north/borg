.. include:: global.rst.inc
.. _detailed_usage:

Usage
=====

|project_name| consists of a number of commands. Each command accepts
a number of arguments and options. The following sections will describe each
command in detail.

General
-------

Type of log output
~~~~~~~~~~~~~~~~~~

The log level of the builtin logging configuration defaults to WARNING.
This is because we want |project_name| to be mostly silent and only output
warnings, errors and critical messages.

Log levels: DEBUG < INFO < WARNING < ERROR < CRITICAL

Use ``--debug`` to set DEBUG log level -
to get debug, info, warning, error and critical level output.

Use ``--info`` (or ``-v`` or ``--verbose``) to set INFO log level -
to get info, warning, error and critical level output.

Use ``--warning`` (default) to set WARNING log level -
to get warning, error and critical level output.

Use ``--error`` to set ERROR log level -
to get error and critical level output.

Use ``--critical`` to set CRITICAL log level -
to get critical level output.

While you can set misc. log levels, do not expect that every command will
give different output on different log levels - it's just a possibility.

.. warning:: Options --critical and --error are provided for completeness,
             their usage is not recommended as you might miss important information.

.. warning:: While some options (like ``--stats`` or ``--list``) will emit more
             informational messages, you have to use INFO (or lower) log level to make
             them show up in log output. Use ``-v`` or a logging configuration.

Return codes
~~~~~~~~~~~~

|project_name| can exit with the following return codes (rc):

::

    0 = success (logged as INFO)
    1 = warning (operation reached its normal end, but there were warnings -
        you should check the log, logged as WARNING)
    2 = error (like a fatal error, a local or remote exception, the operation
        did not reach its normal end, logged as ERROR)
    128+N = killed by signal N (e.g. 137 == kill -9)

If you use ``--show-rc``, the return code is also logged at the indicated
level as the last log entry.


Environment Variables
~~~~~~~~~~~~~~~~~~~~~

|project_name| uses some environment variables for automation:

General:
    BORG_REPO
        When set, use the value to give the default repository location. If a command needs an archive
        parameter, you can abbreviate as `::archive`. If a command needs a repository parameter, you
        can either leave it away or abbreviate as `::`, if a positional parameter is required.
    BORG_PASSPHRASE
        When set, use the value to answer the passphrase question for encrypted repositories.
    BORG_DISPLAY_PASSPHRASE
        When set, use the value to answer the "display the passphrase for verification" question when defining a new passphrase for encrypted repositories.
    BORG_LOGGING_CONF
        When set, use the given filename as INI_-style logging configuration.
    BORG_RSH
        When set, use this command instead of ``ssh``. This can be used to specify ssh options, such as
        a custom identity file ``ssh -i /path/to/private/key``. See ``man ssh`` for other options.
    TMPDIR
        where temporary files are stored (might need a lot of temporary space for some operations)

Some automatic "answerers" (if set, they automatically answer confirmation questions):
    BORG_UNKNOWN_UNENCRYPTED_REPO_ACCESS_IS_OK=no (or =yes)
        For "Warning: Attempting to access a previously unknown unencrypted repository"
    BORG_RELOCATED_REPO_ACCESS_IS_OK=no (or =yes)
        For "Warning: The repository at location ... was previously located at ..."
    BORG_CHECK_I_KNOW_WHAT_I_AM_DOING=NO (or =YES)
        For "Warning: 'check --repair' is an experimental feature that might result in data loss."
    BORG_DELETE_I_KNOW_WHAT_I_AM_DOING=NO (or =YES)
        For "You requested to completely DELETE the repository *including* all archives it contains:"
    BORG_RECREATE_I_KNOW_WHAT_I_AM_DOING=NO (or =YES)
        For "recreate is an experimental feature."

    Note: answers are case sensitive. setting an invalid answer value might either give the default
    answer or ask you interactively, depending on whether retries are allowed (they by default are
    allowed). So please test your scripts interactively before making them a non-interactive script.

Directories:
    BORG_KEYS_DIR
        Default to '~/.config/borg/keys'. This directory contains keys for encrypted repositories.
    BORG_CACHE_DIR
        Default to '~/.cache/borg'. This directory contains the local cache and might need a lot
        of space for dealing with big repositories).

Building:
    BORG_OPENSSL_PREFIX
        Adds given OpenSSL header file directory to the default locations (setup.py).
    BORG_LZ4_PREFIX
        Adds given LZ4 header file directory to the default locations (setup.py).


Please note:

- be very careful when using the "yes" sayers, the warnings with prompt exist for your / your data's security/safety
- also be very careful when putting your passphrase into a script, make sure it has appropriate file permissions
  (e.g. mode 600, root:root).


.. _INI: https://docs.python.org/3.4/library/logging.config.html#configuration-file-format

Resource Usage
~~~~~~~~~~~~~~

|project_name| might use a lot of resources depending on the size of the data set it is dealing with.

CPU:
    It won't go beyond 100% of 1 core as the code is currently single-threaded.
    Especially higher zlib and lzma compression levels use significant amounts
    of CPU cycles.

Memory (RAM):
    The chunks index and the files index are read into memory for performance
    reasons.
    Compression, esp. lzma compression with high levels might need substantial
    amounts of memory.

Temporary files:
    Reading data and metadata from a FUSE mounted repository will consume about
    the same space as the deduplicated chunks used to represent them in the
    repository.

Cache files:
    Contains the chunks index and files index (plus a compressed collection of
    single-archive chunk indexes).

Chunks index:
    Proportional to the amount of data chunks in your repo. Lots of chunks
    in your repo imply a big chunks index.
    It is possible to tweak the chunker params (see create options).

Files index:
    Proportional to the amount of files in your last backup. Can be switched
    off (see create options), but next backup will be much slower if you do.

Network:
    If your repository is remote, all deduplicated (and optionally compressed/
    encrypted) data of course has to go over the connection (ssh: repo url).
    If you use a locally mounted network filesystem, additionally some copy
    operations used for transaction support also go over the connection. If
    you backup multiple sources to one target repository, additional traffic
    happens for cache resynchronization.

In case you are interested in more details, please read the internals documentation.


Units
~~~~~

To display quantities, |project_name| takes care of respecting the
usual conventions of scale. Disk sizes are displayed in `decimal
<https://en.wikipedia.org/wiki/Decimal>`_, using powers of ten (so
``kB`` means 1000 bytes). For memory usage, `binary prefixes
<https://en.wikipedia.org/wiki/Binary_prefix>`_ are used, and are
indicated using the `IEC binary prefixes
<https://en.wikipedia.org/wiki/IEC_80000-13#Prefixes_for_binary_multiples>`_,
using powers of two (so ``KiB`` means 1024 bytes).


Date and Time
~~~~~~~~~~~~~

We format date and time conforming to ISO-8601, that is: YYYY-MM-DD and
HH:MM:SS (24h clock).

For more information about that, see: https://xkcd.com/1179/

Unless otherwise noted, we display local date and time.
Internally, we store and process date and time as UTC.

Common options
~~~~~~~~~~~~~~

All |project_name| commands share these options:

.. include:: usage/common-options.rst.inc

.. include:: usage/init.rst.inc

Examples
~~~~~~~~
::

    # Local repository (default is to use encryption in repokey mode)
    $ borg init /path/to/repo

    # Local repository (no encryption)
    $ borg init --encryption=none /path/to/repo

    # Remote repository (accesses a remote borg via ssh)
    $ borg init user@hostname:backup

    # Remote repository (store the key your home dir)
    $ borg init --encryption=keyfile user@hostname:backup

Important notes about encryption:

It is not recommended to disable encryption. Repository encryption protects you
e.g. against the case that an attacker has access to your backup repository.

But be careful with the key / the passphrase:

If you want "passphrase-only" security, use the ``repokey`` mode. The key will
be stored inside the repository (in its "config" file). In above mentioned
attack scenario, the attacker will have the key (but not the passphrase).

If you want "passphrase and having-the-key" security, use the ``keyfile`` mode.
The key will be stored in your home directory (in ``.config/borg/keys``). In
the attack scenario, the attacker who has just access to your repo won't have
the key (and also not the passphrase).

Make a backup copy of the key file (``keyfile`` mode) or repo config file
(``repokey`` mode) and keep it at a safe place, so you still have the key in
case it gets corrupted or lost. Also keep the passphrase at a safe place.
The backup that is encrypted with that key won't help you with that, of course.

Make sure you use a good passphrase. Not too short, not too simple. The real
encryption / decryption key is encrypted with / locked by your passphrase.
If an attacker gets your key, he can't unlock and use it without knowing the
passphrase.

Be careful with special or non-ascii characters in your passphrase:

- |project_name| processes the passphrase as unicode (and encodes it as utf-8),
  so it does not have problems dealing with even the strangest characters.
- BUT: that does not necessarily apply to your OS / VM / keyboard configuration.

So better use a long passphrase made from simple ascii chars than one that
includes non-ascii stuff or characters that are hard/impossible to enter on
a different keyboard layout.

You can change your passphrase for existing repos at any time, it won't affect
the encryption/decryption key or other secrets.


.. include:: usage/create.rst.inc

Examples
~~~~~~~~
::

    # Backup ~/Documents into an archive named "my-documents"
    $ borg create /path/to/repo::my-documents ~/Documents

    # same, but verbosely list all files as we process them
    $ borg create -v --list /path/to/repo::my-documents ~/Documents

    # Backup ~/Documents and ~/src but exclude pyc files
    $ borg create /path/to/repo::my-files \
        ~/Documents                       \
        ~/src                             \
        --exclude '*.pyc'

    # Backup home directories excluding image thumbnails (i.e. only
    # /home/*/.thumbnails is excluded, not /home/*/*/.thumbnails)
    $ borg create /path/to/repo::my-files /home \
        --exclude 're:^/home/[^/]+/\.thumbnails/'

    # Do the same using a shell-style pattern
    $ borg create /path/to/repo::my-files /home \
        --exclude 'sh:/home/*/.thumbnails'

    # Backup the root filesystem into an archive named "root-YYYY-MM-DD"
    # use zlib compression (good, but slow) - default is no compression
    $ borg create -C zlib,6 /path/to/repo::root-{now:%Y-%m-%d} / --one-file-system

    # Make a big effort in fine granular deduplication (big chunk management
    # overhead, needs a lot of RAM and disk space, see formula in internals
    # docs - same parameters as borg < 1.0 or attic):
    $ borg create --chunker-params 10,23,16,4095 /path/to/repo::small /smallstuff

    # Backup a raw device (must not be active/in use/mounted at that time)
    $ dd if=/dev/sdx bs=10M | borg create /path/to/repo::my-sdx -

    # No compression (default)
    $ borg create /path/to/repo::arch ~

    # Super fast, low compression
    $ borg create --compression lz4 /path/to/repo::arch ~

    # Less fast, higher compression (N = 0..9)
    $ borg create --compression zlib,N /path/to/repo::arch ~

    # Even slower, even higher compression (N = 0..9)
    $ borg create --compression lzma,N /path/to/repo::arch ~

    # Format tags available for archive name:
    # {now}, {utcnow}, {fqdn}, {hostname}, {user}, {pid}
    # add short hostname, backup username and current unixtime (seconds from epoch)
    $ borg create  /path/to/repo::{hostname}-{user}-{now:%s} ~

.. include:: usage/extract.rst.inc

Examples
~~~~~~~~
::

    # Extract entire archive
    $ borg extract /path/to/repo::my-files

    # Extract entire archive and list files while processing
    $ borg extract -v --list /path/to/repo::my-files

    # Extract the "src" directory
    $ borg extract /path/to/repo::my-files home/USERNAME/src

    # Extract the "src" directory but exclude object files
    $ borg extract /path/to/repo::my-files home/USERNAME/src --exclude '*.o'

    # Restore a raw device (must not be active/in use/mounted at that time)
    $ borg extract --stdout /path/to/repo::my-sdx | dd of=/dev/sdx bs=10M


.. Note::

    Currently, extract always writes into the current working directory ("."),
    so make sure you ``cd`` to the right place before calling ``borg extract``.

.. include:: usage/check.rst.inc

.. include:: usage/rename.rst.inc

Examples
~~~~~~~~
::

    $ borg create /path/to/repo::archivename ~
    $ borg list /path/to/repo
    archivename                          Mon, 2016-02-15 19:50:19

    $ borg rename /path/to/repo::archivename newname
    $ borg list /path/to/repo
    newname                              Mon, 2016-02-15 19:50:19


.. include:: usage/list.rst.inc

Examples
~~~~~~~~
::

    $ borg list /path/to/repo
    Monday                               Mon, 2016-02-15 19:15:11
    repo                                 Mon, 2016-02-15 19:26:54
    root-2016-02-15                      Mon, 2016-02-15 19:36:29
    newname                              Mon, 2016-02-15 19:50:19
    ...

    $ borg list /path/to/repo::root-2016-02-15
    drwxr-xr-x root   root          0 Mon, 2016-02-15 17:44:27 .
    drwxrwxr-x root   root          0 Mon, 2016-02-15 19:04:49 bin
    -rwxr-xr-x root   root    1029624 Thu, 2014-11-13 00:08:51 bin/bash
    lrwxrwxrwx root   root          0 Fri, 2015-03-27 20:24:26 bin/bzcmp -> bzdiff
    -rwxr-xr-x root   root       2140 Fri, 2015-03-27 20:24:22 bin/bzdiff
    ...

    $ borg list /path/to/repo::archiveA --list-format="{mode} {user:6} {group:6} {size:8d} {isomtime} {path}{extra}{NEWLINE}"
    drwxrwxr-x user   user          0 Sun, 2015-02-01 11:00:00 .
    drwxrwxr-x user   user          0 Sun, 2015-02-01 11:00:00 code
    drwxrwxr-x user   user          0 Sun, 2015-02-01 11:00:00 code/myproject
    -rw-rw-r-- user   user    1416192 Sun, 2015-02-01 11:00:00 code/myproject/file.ext
    ...

    # see what is changed between archives, based on file modification time, size and file path
    $ borg list /path/to/repo::archiveA --list-format="{mtime:%s}{TAB}{size}{TAB}{path}{LF}" |sort -n > /tmp/list.archiveA
    $ borg list /path/to/repo::archiveB --list-format="{mtime:%s}{TAB}{size}{TAB}{path}{LF}" |sort -n > /tmp/list.archiveB
    $ diff -y /tmp/list.archiveA /tmp/list.archiveB
    1422781200      0       .                                       1422781200      0       .
    1422781200      0       code                                    1422781200      0       code
    1422781200      0       code/myproject                          1422781200      0       code/myproject
    1422781200      1416192 code/myproject/file.ext               | 1454664653      1416192 code/myproject/file.ext
    ...



.. include:: usage/diff.rst.inc

Examples
~~~~~~~~
::

    $ borg init testrepo
    $ mkdir testdir
    $ cd testdir
    $ echo asdf > file1
    $ dd if=/dev/urandom bs=1M count=4 > file2
    $ touch file3
    $ borg create ../testrepo::archive1 .

    $ chmod a+x file1
    $ echo "something" >> file2
    $ borg create ../testrepo::archive2 .

    $ rm file3
    $ touch file4
    $ borg create ../testrepo::archive3 .

    $ cd ..
    $ borg diff testrepo::archive1 archive2
    [-rw-r--r-- -> -rwxr-xr-x] file1
       +135 B    -252 B file2

    $ borg diff testrepo::archive2 archive3
    added           0 B file4
    removed         0 B file3

    $ borg diff testrepo::archive1 archive3
    [-rw-r--r-- -> -rwxr-xr-x] file1
       +135 B    -252 B file2
    added           0 B file4
    removed         0 B file3

.. include:: usage/delete.rst.inc

Examples
~~~~~~~~
::

    # delete a single backup archive:
    $ borg delete /path/to/repo::Monday

    # delete the whole repository and the related local cache:
    $ borg delete /path/to/repo
    You requested to completely DELETE the repository *including* all archives it contains:
    repo                                 Mon, 2016-02-15 19:26:54
    root-2016-02-15                      Mon, 2016-02-15 19:36:29
    newname                              Mon, 2016-02-15 19:50:19
    Type 'YES' if you understand this and want to continue: YES


.. include:: usage/prune.rst.inc

Examples
~~~~~~~~

Be careful, prune is a potentially dangerous command, it will remove backup
archives.

The default of prune is to apply to **all archives in the repository** unless
you restrict its operation to a subset of the archives using ``--prefix``.
When using ``--prefix``, be careful to choose a good prefix - e.g. do not use a
prefix "foo" if you do not also want to match "foobar".

It is strongly recommended to always run ``prune --dry-run ...`` first so you
will see what it would do without it actually doing anything.

::

    # Keep 7 end of day and 4 additional end of week archives.
    # Do a dry-run without actually deleting anything.
    $ borg prune --dry-run --keep-daily=7 --keep-weekly=4 /path/to/repo

    # Same as above but only apply to archive names starting with "foo":
    $ borg prune --keep-daily=7 --keep-weekly=4 --prefix=foo /path/to/repo

    # Keep 7 end of day, 4 additional end of week archives,
    # and an end of month archive for every month:
    $ borg prune --keep-daily=7 --keep-weekly=4 --keep-monthly=-1 /path/to/repo

    # Keep all backups in the last 10 days, 4 additional end of week archives,
    # and an end of month archive for every month:
    $ borg prune --keep-within=10d --keep-weekly=4 --keep-monthly=-1 /path/to/repo


.. include:: usage/info.rst.inc

Examples
~~~~~~~~
::

    $ borg info /path/to/repo::root-2016-02-15
    Name: root-2016-02-15
    Fingerprint: 57c827621f21b000a8d363c1e163cc55983822b3afff3a96df595077a660be50
    Hostname: myhostname
    Username: root
    Time (start): Mon, 2016-02-15 19:36:29
    Time (end):   Mon, 2016-02-15 19:39:26
    Command line: /usr/local/bin/borg create -v --list -C zlib,6 /path/to/repo::root-2016-02-15 / --one-file-system
    Number of files: 38100

                           Original size      Compressed size    Deduplicated size
    This archive:                1.33 GB            613.25 MB            571.64 MB
    All archives:                1.63 GB            853.66 MB            584.12 MB

                           Unique chunks         Total chunks
    Chunk index:                   36858                48844


.. include:: usage/mount.rst.inc

Examples
~~~~~~~~
borg mount/borgfs
+++++++++++++++++
::

    $ borg mount /path/to/repo::root-2016-02-15 /tmp/mymountpoint
    $ ls /tmp/mymountpoint
    bin  boot  etc	home  lib  lib64  lost+found  media  mnt  opt  root  sbin  srv  tmp  usr  var
    $ fusermount -u /tmp/mymountpoint

borgfs
++++++
::

    $ echo '/mnt/backup /tmp/myrepo fuse.borgfs defaults,noauto 0 0' >> /etc/fstab
    $ echo '/mnt/backup::root-2016-02-15 /tmp/myarchive fuse.borgfs defaults,noauto 0 0' >> /etc/fstab
    $ mount /tmp/myrepo
    $ mount /tmp/myarchive
    $ ls /tmp/myrepo
    root-2016-02-01 root-2016-02-2015
    $ ls /tmp/myarchive
    bin  boot  etc	home  lib  lib64  lost+found  media  mnt  opt  root  sbin  srv  tmp  usr  var

.. Note::

    ``borgfs`` will be automatically provided if you used a distribution
    package, ``pip`` or ``setup.py`` to install |project_name|. Users of the
    standalone binary will have to manually create a symlink (see
    :ref:`pyinstaller-binary`).

.. include:: usage/change-passphrase.rst.inc

Examples
~~~~~~~~
::

    # Create a key file protected repository
    $ borg init --encryption=keyfile -v /path/to/repo
    Initializing repository at "/path/to/repo"
    Enter new passphrase:
    Enter same passphrase again:
    Remember your passphrase. Your data will be inaccessible without it.
    Key in "/root/.config/borg/keys/mnt_backup" created.
    Keep this key safe. Your data will be inaccessible without it.
    Synchronizing chunks cache...
    Archives: 0, w/ cached Idx: 0, w/ outdated Idx: 0, w/o cached Idx: 0.
    Done.

    # Change key file passphrase
    $ borg change-passphrase -v /path/to/repo
    Enter passphrase for key /root/.config/borg/keys/mnt_backup:
    Enter new passphrase:
    Enter same passphrase again:
    Remember your passphrase. Your data will be inaccessible without it.
    Key updated


.. include:: usage/serve.rst.inc

Examples
~~~~~~~~

borg serve has special support for ssh forced commands (see ``authorized_keys``
example below): it will detect that you use such a forced command and extract
the value of the ``--restrict-to-path`` option(s).
It will then parse the original command that came from the client, makes sure
that it is also ``borg serve`` and enforce path restriction(s) as given by the
forced command. That way, other options given by the client (like ``--info`` or
``--umask``) are preserved (and are not fixed by the forced command).

::

    # Allow an SSH keypair to only run borg, and only have access to /path/to/repo.
    # Use key options to disable unneeded and potentially dangerous SSH functionality.
    # This will help to secure an automated remote backup system.
    $ cat ~/.ssh/authorized_keys
    command="borg serve --restrict-to-path /path/to/repo",no-pty,no-agent-forwarding,no-port-forwarding,no-X11-forwarding,no-user-rc ssh-rsa AAAAB3[...]


.. include:: usage/upgrade.rst.inc

Examples
~~~~~~~~
::

    # Upgrade the borg repository to the most recent version.
    $ borg upgrade -v /path/to/repo
    making a hardlink copy in /path/to/repo.upgrade-2016-02-15-20:51:55
    opening attic repository with borg and converting
    no key file found for repository
    converting repo index /path/to/repo/index.0
    converting 1 segments...
    converting borg 0.xx to borg current
    no key file found for repository


<<<<<<< HEAD
.. include:: usage/recreate.rst.inc

Examples
~~~~~~~~
::

    # Make old (Attic / Borg 0.xx) archives deduplicate with Borg 1.x archives
    # Archives created with Borg 1.1+ and the default chunker params are skipped (archive ID stays the same)
    $ borg recreate /mnt/backup --chunker-params default --progress

    # Create a backup with little but fast compression
    $ borg create /mnt/backup::archive /some/files --compression lz4
    # Then compress it - this might take longer, but the backup has already completed, so no inconsistencies
    # from a long-running backup job.
    $ borg recreate /mnt/backup::archive --compression zlib,9

    # Remove unwanted files from all archives in a repository
    $ borg recreate /mnt/backup -e /home/icke/Pictures/drunk_photos


    # Change archive comment
    $ borg create --comment "This is a comment" /mnt/backup::archivename ~
    $ borg info /mnt/backup::archivename
    Name: archivename
    Fingerprint: ...
    Comment: This is a comment
    ...
    $ borg recreate --comment "This is a better comment" /mnt/backup::archivename
    $ borg info /mnt/backup::archivename
    Name: archivename
    Fingerprint: ...
    Comment: This is a better comment
    ...
=======
.. include:: usage/break-lock.rst.inc
>>>>>>> 700e715b


Miscellaneous Help
------------------

.. include:: usage/help.rst.inc


Debug Commands
--------------
There are some more commands (all starting with "debug-") which are all
**not intended for normal use** and **potentially very dangerous** if used incorrectly.

They exist to improve debugging capabilities without direct system access, e.g.
in case you ever run into some severe malfunction. Use them only if you know
what you are doing or if a trusted |project_name| developer tells you what to do.


Additional Notes
----------------

Here are misc. notes about topics that are maybe not covered in enough detail in the usage section.

Item flags
~~~~~~~~~~

``borg create -v --list`` outputs a verbose list of all files, directories and other
file system items it considered (no matter whether they had content changes
or not). For each item, it prefixes a single-letter flag that indicates type
and/or status of the item.

If you are interested only in a subset of that output, you can give e.g.
``--filter=AME`` and it will only show regular files with A, M or E status (see
below).

A uppercase character represents the status of a regular file relative to the
"files" cache (not relative to the repo -- this is an issue if the files cache
is not used). Metadata is stored in any case and for 'A' and 'M' also new data
chunks are stored. For 'U' all data chunks refer to already existing chunks.

- 'A' = regular file, added (see also :ref:`a_status_oddity` in the FAQ)
- 'M' = regular file, modified
- 'U' = regular file, unchanged
- 'E' = regular file, an error happened while accessing/reading *this* file

A lowercase character means a file type other than a regular file,
borg usually just stores their metadata:

- 'd' = directory
- 'b' = block device
- 'c' = char device
- 'h' = regular file, hardlink (to already seen inodes)
- 's' = symlink
- 'f' = fifo

Other flags used include:

- 'i' = backup data was read from standard input (stdin)
- '-' = dry run, item was *not* backed up
- 'x' = excluded, item was *not* backed up
- '?' = missing status code (if you see this, please file a bug report!)


--chunker-params
~~~~~~~~~~~~~~~~
The chunker params influence how input files are cut into pieces (chunks)
which are then considered for deduplication. They also have a big impact on
resource usage (RAM and disk space) as the amount of resources needed is
(also) determined by the total amount of chunks in the repository (see
`Indexes / Caches memory usage` for details).

``--chunker-params=10,23,16,4095`` results in a fine-grained deduplication
and creates a big amount of chunks and thus uses a lot of resources to manage
them. This is good for relatively small data volumes and if the machine has a
good amount of free RAM and disk space.

``--chunker-params=19,23,21,4095`` (default) results in a coarse-grained
deduplication and creates a much smaller amount of chunks and thus uses less
resources. This is good for relatively big data volumes and if the machine has
a relatively low amount of free RAM and disk space.

If you already have made some archives in a repository and you then change
chunker params, this of course impacts deduplication as the chunks will be
cut differently.

In the worst case (all files are big and were touched in between backups), this
will store all content into the repository again.

Usually, it is not that bad though:

- usually most files are not touched, so it will just re-use the old chunks
  it already has in the repo
- files smaller than the (both old and new) minimum chunksize result in only
  one chunk anyway, so the resulting chunks are same and deduplication will apply

If you switch chunker params to save resources for an existing repo that
already has some backup archives, you will see an increasing effect over time,
when more and more files have been touched and stored again using the bigger
chunksize **and** all references to the smaller older chunks have been removed
(by deleting / pruning archives).

If you want to see an immediate big effect on resource usage, you better start
a new repository when changing chunker params.

For more details, see :ref:`chunker_details`.

--read-special
~~~~~~~~~~~~~~

The option ``--read-special`` is not intended for normal, filesystem-level (full or
partly-recursive) backups. You only give this option if you want to do something
rather ... special -- and if you have hand-picked some files that you want to treat
that way.

``borg create --read-special`` will open all files without doing any special
treatment according to the file type (the only exception here are directories:
they will be recursed into). Just imagine what happens if you do ``cat
filename`` --- the content you will see there is what borg will backup for that
filename.

So, for example, symlinks will be followed, block device content will be read,
named pipes / UNIX domain sockets will be read.

You need to be careful with what you give as filename when using ``--read-special``,
e.g. if you give ``/dev/zero``, your backup will never terminate.

The given files' metadata is saved as it would be saved without
``--read-special`` (e.g. its name, its size [might be 0], its mode, etc.) -- but
additionally, also the content read from it will be saved for it.

Restoring such files' content is currently only supported one at a time via
``--stdout`` option (and you have to redirect stdout to where ever it shall go,
maybe directly into an existing device file of your choice or indirectly via
``dd``).

Example
+++++++

Imagine you have made some snapshots of logical volumes (LVs) you want to backup.

.. note::

    For some scenarios, this is a good method to get "crash-like" consistency
    (I call it crash-like because it is the same as you would get if you just
    hit the reset button or your machine would abrubtly and completely crash).
    This is better than no consistency at all and a good method for some use
    cases, but likely not good enough if you have databases running.

Then you create a backup archive of all these snapshots. The backup process will
see a "frozen" state of the logical volumes, while the processes working in the
original volumes continue changing the data stored there.

You also add the output of ``lvdisplay`` to your backup, so you can see the LV
sizes in case you ever need to recreate and restore them.

After the backup has completed, you remove the snapshots again. ::

    $ # create snapshots here
    $ lvdisplay > lvdisplay.txt
    $ borg create --read-special /path/to/repo::arch lvdisplay.txt /dev/vg0/*-snapshot
    $ # remove snapshots here

Now, let's see how to restore some LVs from such a backup. ::

    $ borg extract /path/to/repo::arch lvdisplay.txt
    $ # create empty LVs with correct sizes here (look into lvdisplay.txt).
    $ # we assume that you created an empty root and home LV and overwrite it now:
    $ borg extract --stdout /path/to/repo::arch dev/vg0/root-snapshot > /dev/vg0/root
    $ borg extract --stdout /path/to/repo::arch dev/vg0/home-snapshot > /dev/vg0/home


Append-only mode
~~~~~~~~~~~~~~~~

A repository can be made "append-only", which means that Borg will never overwrite or
delete committed data. This is useful for scenarios where multiple machines back up to
a central backup server using ``borg serve``, since a hacked machine cannot delete
backups permanently.

To activate append-only mode, edit the repository ``config`` file and add a line
``append_only=1`` to the ``[repository]`` section (or edit the line if it exists).

In append-only mode Borg will create a transaction log in the ``transactions`` file,
where each line is a transaction and a UTC timestamp.

Example
+++++++

Suppose an attacker remotely deleted all backups, but your repository was in append-only
mode. A transaction log in this situation might look like this: ::

    transaction 1, UTC time 2016-03-31T15:53:27.383532
    transaction 5, UTC time 2016-03-31T15:53:52.588922
    transaction 11, UTC time 2016-03-31T15:54:23.887256
    transaction 12, UTC time 2016-03-31T15:55:54.022540
    transaction 13, UTC time 2016-03-31T15:55:55.472564

From your security logs you conclude the attacker gained access at 15:54:00 and all
the backups where deleted or replaced by compromised backups. From the log you know
that transactions 11 and later are compromised. Note that the transaction ID is the
name of the *last* file in the transaction. For example, transaction 11 spans files 6
to 11.

In a real attack you'll likely want to keep the compromised repository
intact to analyze what the attacker tried to achieve. It's also a good idea to make this
copy just in case something goes wrong during the recovery. Since recovery is done by
deleting some files, a hard link copy (``cp -al``) is sufficient.

The first step to reset the repository to transaction 5, the last uncompromised transaction,
is to remove the ``hints.N`` and ``index.N`` files in the repository (these two files are
always expendable). In this example N is 13.

Then remove or move all segment files from the segment directories in ``data/`` starting
with file 6::

    rm data/**/{6..13}

That's all to it.

Drawbacks
+++++++++

As data is only appended, and nothing deleted, commands like ``prune`` or ``delete``
won't free disk space, they merely tag data as deleted in a new transaction.

Note that you can go back-and-forth between normal and append-only operation by editing
the configuration file, it's not a "one way trip".

Further considerations
++++++++++++++++++++++

Append-only mode is not respected by tools other than Borg. ``rm`` still works on the
repository. Make sure that backup client machines only get to access the repository via
``borg serve``.

Ensure that no remote access is possible if the repository is temporarily set to normal mode
for e.g. regular pruning.

Further protections can be implemented, but are outside of Borgs scope. For example,
file system snapshots or wrapping ``borg serve`` to set special permissions or ACLs on
new data files.<|MERGE_RESOLUTION|>--- conflicted
+++ resolved
@@ -610,7 +610,6 @@
     no key file found for repository
 
 
-<<<<<<< HEAD
 .. include:: usage/recreate.rst.inc
 
 Examples
@@ -644,9 +643,9 @@
     Fingerprint: ...
     Comment: This is a better comment
     ...
-=======
+
+
 .. include:: usage/break-lock.rst.inc
->>>>>>> 700e715b
 
 
 Miscellaneous Help
