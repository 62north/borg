--- conflicted
+++ resolved
@@ -4,15 +4,9 @@
 ---------------
 ::
 
-<<<<<<< HEAD
-    usage: borg break-lock [-h] [-v] [--debug] [--lock-wait N] [--show-version]
-                           [--show-rc] [--no-files-cache] [--umask M]
-                           [--remote-path PATH]
-=======
     usage: borg break-lock [-h] [--critical] [--error] [--warning] [--info]
-                           [--debug] [--lock-wait N] [--show-rc]
+                           [--debug] [--lock-wait N] [--show-version] [--show-rc]
                            [--no-files-cache] [--umask M] [--remote-path PATH]
->>>>>>> 6a3f2d78
                            REPOSITORY
     
     Break the repository lock (e.g. in case it was left by a dead borg.
