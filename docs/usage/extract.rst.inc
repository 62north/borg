.. _borg_extract:

borg extract
------------
::

<<<<<<< HEAD
    usage: borg extract [-h] [-v] [--debug] [--lock-wait N] [--show-version]
                        [--show-rc] [--no-files-cache] [--umask M]
=======
    usage: borg extract [-h] [--critical] [--error] [--warning] [--info] [--debug]
                        [--lock-wait N] [--show-rc] [--no-files-cache] [--umask M]
>>>>>>> 6a3f2d78
                        [--remote-path PATH] [--list] [-n] [-e PATTERN]
                        [--exclude-from EXCLUDEFILE] [--numeric-owner]
                        [--strip-components NUMBER] [--stdout] [--sparse]
                        ARCHIVE [PATH [PATH ...]]
    
    Extract archive contents
    
    positional arguments:
      ARCHIVE               archive to extract
      PATH                  paths to extract; patterns are supported
    
    optional arguments:
      -h, --help            show this help message and exit
      --critical            work on log level CRITICAL
      --error               work on log level ERROR
      --warning             work on log level WARNING (default)
      --info, -v, --verbose
                            work on log level INFO
      --debug               work on log level DEBUG
      --lock-wait N         wait for the lock, but max. N seconds (default: 1).
      --show-version        show/log the borg version
      --show-rc             show/log the return code (rc)
      --no-files-cache      do not load/update the file metadata cache used to
                            detect unchanged files
      --umask M             set umask to M (local and remote, default: 0077)
      --remote-path PATH    set remote path to executable (default: "borg")
      --list                output verbose list of items (files, dirs, ...)
      -n, --dry-run         do not actually change any files
      -e PATTERN, --exclude PATTERN
                            exclude paths matching PATTERN
      --exclude-from EXCLUDEFILE
                            read exclude patterns from EXCLUDEFILE, one per line
      --numeric-owner       only obey numeric user and group identifiers
      --strip-components NUMBER
                            Remove the specified number of leading path elements.
                            Pathnames with fewer elements will be silently
                            skipped.
      --stdout              write all extracted data to stdout
      --sparse              create holes in output sparse file from all-zero
                            chunks
    
Description
~~~~~~~~~~~

This command extracts the contents of an archive. By default the entire
archive is extracted but a subset of files and directories can be selected
by passing a list of ``PATHs`` as arguments. The file selection can further
be restricted by using the ``--exclude`` option.

See the output of the "borg help patterns" command for more help on exclude patterns.<|MERGE_RESOLUTION|>--- conflicted
+++ resolved
@@ -4,16 +4,12 @@
 ------------
 ::
 
-<<<<<<< HEAD
-    usage: borg extract [-h] [-v] [--debug] [--lock-wait N] [--show-version]
-                        [--show-rc] [--no-files-cache] [--umask M]
-=======
     usage: borg extract [-h] [--critical] [--error] [--warning] [--info] [--debug]
-                        [--lock-wait N] [--show-rc] [--no-files-cache] [--umask M]
->>>>>>> 6a3f2d78
-                        [--remote-path PATH] [--list] [-n] [-e PATTERN]
-                        [--exclude-from EXCLUDEFILE] [--numeric-owner]
-                        [--strip-components NUMBER] [--stdout] [--sparse]
+                        [--lock-wait N] [--show-version] [--show-rc]
+                        [--no-files-cache] [--umask M] [--remote-path PATH]
+                        [--list] [-n] [-e PATTERN] [--exclude-from EXCLUDEFILE]
+                        [--numeric-owner] [--strip-components NUMBER] [--stdout]
+                        [--sparse]
                         ARCHIVE [PATH [PATH ...]]
     
     Extract archive contents
