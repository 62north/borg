--- conflicted
+++ resolved
@@ -7,13 +7,8 @@
 [testenv]
 deps =
      -rrequirements.d/development.txt
-<<<<<<< HEAD
-     attic
+     -rrequirements.d/attic.txt
 commands = py.test --cov=borg --cov-config=.coveragerc --benchmark-skip --pyargs {posargs:borg.testsuite}
-=======
-     -rrequirements.d/attic.txt
-commands = py.test --cov=borg --cov-config=../.coveragerc --benchmark-skip --pyargs {posargs:borg.testsuite}
->>>>>>> 79c59bff
 # fakeroot -u needs some env vars:
 passenv = *
 
